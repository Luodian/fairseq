#!/usr/bin/env python3 -u
# Copyright (c) 2017-present, Facebook, Inc.
# All rights reserved.
#
# This source code is licensed under the license found in the LICENSE file in
# the root directory of this source tree. An additional grant of patent rights
# can be found in the PATENTS file in the same directory.
"""
Translate raw text with a trained model. Batches data on-the-fly.
"""

from collections import namedtuple
import numpy as np
import sys

import torch

from fairseq import data, options, tasks, tokenizer, utils
from fairseq.sequence_generator import SequenceGenerator


Batch = namedtuple('Batch', 'srcs tokens lengths')
Translation = namedtuple(
    'Translation', 'src_str hypos pos_scores alignments out_str')


def buffered_read(buffer_size, input_feed=None):
    if input_feed is None:
        input_feed = sys.stdin
    buffer = []
    for src_str in input_feed:
        buffer.append(src_str.strip())
        if len(buffer) >= buffer_size:
            yield buffer
            buffer = []

    if len(buffer) > 0:
        yield buffer


def make_batches(lines, task, max_positions, max_sentences, max_tokens):
    tokens = [
        tokenizer.Tokenizer.tokenize(
            src_str, task.source_dictionary, add_if_not_exist=False).long()
        for src_str in lines
    ]
    lengths = np.array([t.numel() for t in tokens])
    itr = task.get_batch_iterator(
        dataset=data.LanguagePairDataset(
            tokens, lengths, task.source_dictionary),
        max_tokens=max_tokens,
        max_sentences=max_sentences,
        max_positions=max_positions,
    ).next_epoch_itr(shuffle=False)
    for batch in itr:
        yield Batch(
            srcs=[lines[i] for i in batch['id']],
            tokens=batch['net_input']['src_tokens'],
            lengths=batch['net_input']['src_lengths'],
        ), batch['id']


def parse_head_pruning_descriptors(
    descriptors,
    reverse_descriptors=False,
    n_heads=None
):
    """Returns a dictionary mapping layers to the set of heads to prune in
    this layer (for each kind of attention)"""
    to_prune = {
        "E": {},
        "A": {},
        "D": {},
    }
    for descriptor in descriptors:
        print(descriptor)
        attn_type, layer, heads = descriptor.split(":")
        layer = int(layer) - 1
        heads = set(int(head) - 1 for head in heads.split(","))
        if layer not in to_prune[attn_type]:
            to_prune[attn_type][layer] = set()
        to_prune[attn_type][layer].update(heads)
    # Reverse
    if reverse_descriptors:
        if n_heads is None:
            raise ValueError("You need to specify the total number of heads")
        for attn_type in to_prune:
            for layer, heads in to_prune[attn_type].items():
                to_prune[attn_type][layer] = set([head for head in range(n_heads)
                                                  if head not in heads])
    return to_prune


def get_attn_layer(model, attn_type, layer):
    if attn_type == "E":
        return model.encoder.layers[layer].self_attn
    elif attn_type == "D":
        return model.decoder.layers[layer].self_attn
    elif attn_type == "A":
        return model.decoder.layers[layer].encoder_attn


def make_result(src_str, hypos, align_dict, tgt_dict, nbest=1, remove_bpe=False, print_alignment=False):
    result = Translation(
        src_str='O\t{}'.format(src_str),
        hypos=[],
        pos_scores=[],
        alignments=[],
    )
    # Process top predictions
    for i, hypo in enumerate(hypos[:min(len(hypos), nbest)]):
        hypo_tokens, hypo_str, alignment = utils.post_process_prediction(
            hypo_tokens=hypo['tokens'].int().cpu(),
            src_str=src_str,
            alignment=hypo['alignment'].int().cpu(
            ) if hypo['alignment'] is not None else None,
            align_dict=align_dict,
            tgt_dict=tgt_dict,
            remove_bpe=remove_bpe,
        )
        # Save the best output
        if i == 0:
            result.out_str = hypo_str
        # Now all hypos
        result.hypos.append('H\t{}\t{}'.format(hypo['score'], hypo_str))
        result.pos_scores.append('P\t{}'.format(
            ' '.join(map(
                lambda x: '{:.4f}'.format(x),
                hypo['positional_scores'].tolist(),
            ))
        ))
        result.alignments.append(
            'A\t{}'.format(
                ' '.join(map(lambda x: str(utils.item(x)), alignment)))
            if print_alignment else None
        )
    return result


def process_batch(
    translator,
    batch,
    align_dict,
    tgt_dict,
    use_cuda=False,
    nbest=1,
    remove_bpe=False,
    print_alignment=False,
):
    tokens = batch.tokens
    lengths = batch.lengths

    if use_cuda:
        tokens = tokens.cuda()
        lengths = lengths.cuda()

    encoder_input = {'src_tokens': tokens, 'src_lengths': lengths}
    translations = translator.generate(
        encoder_input,
        maxlen=int(args.max_len_a * tokens.size(1) + args.max_len_b),
    )

    batch_results = [
        make_result(
            batch.srcs[i],
            t,
            align_dict,
            tgt_dict,
            nbest=nbest,
            remove_bpe=remove_bpe,
            print_alignment=print_alignment,
        ) for i, t in enumerate(translations)
    ]
    return batch_results


def mask_heads(model, to_prune, rescale=False):
    for attn_type in to_prune:
        for layer, heads in to_prune[attn_type].items():
            attn_layer = get_attn_layer(model, attn_type, layer)
            attn_layer.mask_head = heads
            attn_layer.mask_head_rescale = rescale
            attn_layer._head_mask = None


def translate_corpus(
    translator,
    task,
    input_feed=None,
    buffer_size=1,
    replace_unk=False,
    use_cuda=False,
    print_directly=False,
    nbest=1,
    remove_bpe=False,
    print_alignment=False,
    max_sentences=1,
    max_tokens=9999,
):
    # Load alignment dictionary for unknown word replacement
    # (None if no unknown word replacement, empty if no path to align dictionary)
    align_dict = utils.load_align_dict(replace_unk)

    max_positions = utils.resolve_max_positions(
        task.max_positions(),
        *[model.max_positions() for model in translator.models]
    )
    if input_feed is None:
        input_feed = sys.stdin

    if buffer_size > 1:
        print('| Sentence buffer size:', buffer_size)
    print('| Type the input sentence and press return:')
    all_results = []
    for inputs in buffered_read(buffer_size):
        indices = []
        results = []
        for batch, batch_indices in make_batches(inputs, task, max_positions, max_sentences, max_tokens):
            indices.extend(batch_indices)
            results += process_batch(
                translator,
                batch,
                align_dict,
                task.target_dictionary,
                use_cuda=use_cuda,
                nbest=nbest,
                remove_bpe=remove_bpe,
                print_alignment=print_alignment,
            )
        # Sort results
        results = [results[i] for i in np.argsort(indices)]
        # Print to stdout
        if print_directly:
            for result in results:
                print(result.src_str)
                for hypo, pos_scores, align in zip(result.hypos, result.pos_scores, result.alignments):
                    print(hypo)
                    print(pos_scores)
                    if align is not None:
                        print(align)
        all_results.extend(results)
    return all_results


def main(args):
    if args.buffer_size < 1:
        args.buffer_size = 1
    if args.max_tokens is None and args.max_sentences is None:
        args.max_sentences = 1

    assert not args.sampling or args.nbest == args.beam, \
        '--sampling requires --nbest to be equal to --beam'
    assert not args.max_sentences or args.max_sentences <= args.buffer_size, \
        '--max-sentences/--batch-size cannot be larger than --buffer-size'

    print(args)

    use_cuda = torch.cuda.is_available() and not args.cpu

    # Setup task, e.g., translation
    task = tasks.setup_task(args)

    # Load ensemble
    print('| loading model(s) from {}'.format(args.path))
    model_paths = args.path.split(':')
    models, model_args = utils.load_ensemble_for_inference(
        model_paths,
        task,
        model_arg_overrides=eval(args.model_overrides)
    )

    # Set dictionaries
    tgt_dict = task.target_dictionary

    # Optimize ensemble for generation
    for model in models:
        model.make_generation_fast_(
            beamable_mm_beam_size=None if args.no_beamable_mm else args.beam,
            need_attn=args.print_alignment,
        )
        if args.fp16:
            model.half()

    if len(args.transformer_mask_heads) > 0:
        # Determine which head to prune
        to_prune = parse_head_pruning_descriptors(
            args.transformer_mask_heads,
            reverse_descriptors=args.transformer_mask_all_but_one_head,
            n_heads=model.encoder.layers[0].self_attn.num_heads
        )
        print(to_prune)
        # Apply pruning
<<<<<<< HEAD
        for attn_type in to_prune:
            for layer, heads in to_prune[attn_type].items():
                attn_layer = get_attn_layer(model, attn_type, layer)
                attn_layer.mask_heads = heads
                attn_layer.mask_head_rescale = args.transformer_mask_rescale
                attn_layer._head_mask = None
=======
        mask_heads(model, to_prune, args.transformer_mask_rescale)
>>>>>>> 5ad9b042

    # Initialize generator
    translator = SequenceGenerator(
        models, tgt_dict, beam_size=args.beam, minlen=args.min_len,
        stop_early=(not args.no_early_stop), normalize_scores=(not args.unnormalized),
        len_penalty=args.lenpen, unk_penalty=args.unkpen,
        sampling=args.sampling, sampling_topk=args.sampling_topk, sampling_temperature=args.sampling_temperature,
        diverse_beam_groups=args.diverse_beam_groups, diverse_beam_strength=args.diverse_beam_strength,
    )

    if use_cuda:
        translator.cuda()

    translate_corpus(
        translator,
        task,
        buffer_size=args.buffer_size,
        replace_unk=args.replace_unk,
        use_cuda=use_cuda,
        print_directly=True,
        nbest=args.nbest,
        remove_bpe=args.remove_bpe,
        print_alignment=args.print_alignment,
        max_sentences=args.max_sentences,
        max_tokens=args.max_tokens,
    )


if __name__ == '__main__':
    parser = options.get_generation_parser(interactive=True)
    args = options.parse_args_and_arch(parser)
    main(args)<|MERGE_RESOLUTION|>--- conflicted
+++ resolved
@@ -290,16 +290,7 @@
         )
         print(to_prune)
         # Apply pruning
-<<<<<<< HEAD
-        for attn_type in to_prune:
-            for layer, heads in to_prune[attn_type].items():
-                attn_layer = get_attn_layer(model, attn_type, layer)
-                attn_layer.mask_heads = heads
-                attn_layer.mask_head_rescale = args.transformer_mask_rescale
-                attn_layer._head_mask = None
-=======
         mask_heads(model, to_prune, args.transformer_mask_rescale)
->>>>>>> 5ad9b042
 
     # Initialize generator
     translator = SequenceGenerator(
